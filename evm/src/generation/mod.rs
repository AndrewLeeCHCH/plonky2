--- conflicted
+++ resolved
@@ -17,10 +17,7 @@
 use crate::util::trace_rows_to_poly_values;
 
 pub(crate) mod memory;
-<<<<<<< HEAD
-=======
 pub mod partial_trie;
->>>>>>> d5fbcae3
 pub(crate) mod state;
 
 /// Inputs needed for trace generation.
