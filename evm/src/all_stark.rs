--- conflicted
+++ resolved
@@ -324,36 +324,8 @@
                 [F::ZERO; CpuStark::<F, D>::COLUMNS].into();
             row.opcode_bits = bits_from_opcode(0x5b);
             row.is_cpu_cycle = F::ONE;
-<<<<<<< HEAD
-            row.program_counter = F::from_canonical_usize(i);
-            row.opcode = [
-                (logic::columns::IS_AND, 0x16),
-                (logic::columns::IS_OR, 0x17),
-                (logic::columns::IS_XOR, 0x18),
-            ]
-            .into_iter()
-            .map(|(col, opcode)| logic_trace[col].values[i] * F::from_canonical_u64(opcode))
-            .sum();
-            let logic = row.general.logic_mut();
-
-            let input0_bit_cols = logic::columns::limb_bit_cols_for_input(logic::columns::INPUT0);
-            for (col_cpu, limb_cols_logic) in logic.input0.iter_mut().zip(input0_bit_cols) {
-                *col_cpu = limb_from_bits_le(limb_cols_logic.map(|col| logic_trace[col].values[i]));
-            }
-
-            let input1_bit_cols = logic::columns::limb_bit_cols_for_input(logic::columns::INPUT1);
-            for (col_cpu, limb_cols_logic) in logic.input1.iter_mut().zip(input1_bit_cols) {
-                *col_cpu = limb_from_bits_le(limb_cols_logic.map(|col| logic_trace[col].values[i]));
-            }
-
-            for (col_cpu, col_logic) in logic.output.iter_mut().zip(logic::columns::RESULT) {
-                *col_cpu = logic_trace[col_logic].values[i];
-            }
-
-=======
             row.is_kernel_mode = F::ONE;
             row.program_counter = F::from_canonical_usize(KERNEL.global_labels["route_txn"]);
->>>>>>> d5fbcae3
             cpu_stark.generate(row.borrow_mut());
             cpu_trace_rows.push(row.into());
         }
@@ -684,16 +656,11 @@
         for i in 0..cpu_trace_rows.len().next_power_of_two() - cpu_trace_rows.len() {
             let mut row: cpu::columns::CpuColumnsView<F> =
                 [F::ZERO; CpuStark::<F, D>::COLUMNS].into();
-<<<<<<< HEAD
-            row.is_cpu_cycle = F::ONE;
-            row.program_counter = F::from_canonical_usize(i + num_logic_rows);
-=======
             row.opcode_bits = bits_from_opcode(0xff);
             row.is_cpu_cycle = F::ONE;
             row.is_kernel_mode = F::ONE;
             row.program_counter =
                 F::from_canonical_usize(KERNEL.global_labels["fault_exception"] + i);
->>>>>>> d5fbcae3
             cpu_stark.generate(row.borrow_mut());
             cpu_trace_rows.push(row.into());
         }
