use std::str::FromStr;

use ethereum_types::U256;
use pest::iterators::Pair;
use pest::Parser;

use crate::cpu::kernel::ast::{File, Item, PushTarget, StackReplacement};

/// Parses EVM assembly code.
#[derive(pest_derive::Parser)]
#[grammar = "cpu/kernel/evm_asm.pest"]
pub struct AsmParser;

pub(crate) fn parse(s: &str) -> File {
    let file = AsmParser::parse(Rule::file, s)
        .expect("Parsing failed")
        .next()
        .unwrap();
    let body = file.into_inner().map(parse_item).collect();
    File { body }
}

fn parse_item(item: Pair<Rule>) -> Item {
    assert_eq!(item.as_rule(), Rule::item);
    let item = item.into_inner().next().unwrap();
    match item.as_rule() {
        Rule::macro_def => parse_macro_def(item),
        Rule::macro_call => parse_macro_call(item),
        Rule::repeat => parse_repeat(item),
        Rule::stack => parse_stack(item),
        Rule::global_label_decl => {
            Item::GlobalLabelDeclaration(item.into_inner().next().unwrap().as_str().into())
        }
        Rule::local_label_decl => {
            Item::LocalLabelDeclaration(item.into_inner().next().unwrap().as_str().into())
        }
        Rule::macro_label_decl => {
            Item::MacroLabelDeclaration(item.into_inner().next().unwrap().as_str().into())
        }
        Rule::bytes_item => Item::Bytes(item.into_inner().map(parse_literal_u8).collect()),
        Rule::push_instruction => Item::Push(parse_push_target(item.into_inner().next().unwrap())),
        Rule::prover_input_instruction => Item::ProverInput(
            item.into_inner()
                .next()
                .unwrap()
                .into_inner()
                .map(|x| x.as_str().into())
                .collect::<Vec<_>>()
                .into(),
        ),
        Rule::nullary_instruction => Item::StandardOp(item.as_str().to_uppercase()),
        _ => panic!("Unexpected {:?}", item.as_rule()),
    }
}

fn parse_macro_def(item: Pair<Rule>) -> Item {
    assert_eq!(item.as_rule(), Rule::macro_def);
    let mut inner = item.into_inner().peekable();

    let name = inner.next().unwrap().as_str().into();

    // The parameter list is optional.
    let params = if let Some(Rule::paramlist) = inner.peek().map(|pair| pair.as_rule()) {
        let params = inner.next().unwrap().into_inner();
        params.map(|param| param.as_str().to_string()).collect()
    } else {
        vec![]
    };

    Item::MacroDef(name, params, inner.map(parse_item).collect())
}

fn parse_macro_call(item: Pair<Rule>) -> Item {
    assert_eq!(item.as_rule(), Rule::macro_call);
    let mut inner = item.into_inner();

    let name = inner.next().unwrap().as_str().into();

    // The arg list is optional.
    let args = if let Some(arglist) = inner.next() {
        assert_eq!(arglist.as_rule(), Rule::macro_arglist);
        arglist.into_inner().map(parse_push_target).collect()
    } else {
        vec![]
    };

    Item::MacroCall(name, args)
}

fn parse_repeat(item: Pair<Rule>) -> Item {
    assert_eq!(item.as_rule(), Rule::repeat);
<<<<<<< HEAD
    let mut inner = item.into_inner().peekable();
=======
    let mut inner = item.into_inner();
>>>>>>> d5fbcae3
    let count = parse_literal_u256(inner.next().unwrap());
    Item::Repeat(count, inner.map(parse_item).collect())
}

fn parse_stack(item: Pair<Rule>) -> Item {
    assert_eq!(item.as_rule(), Rule::stack);
    let mut inner = item.into_inner();

    let params = inner.next().unwrap();
    assert_eq!(params.as_rule(), Rule::paramlist);
    let replacements = inner.next().unwrap();
    assert_eq!(replacements.as_rule(), Rule::stack_replacements);

    let params = params
        .into_inner()
        .map(|param| param.as_str().to_string())
        .collect();
    let replacements = replacements
        .into_inner()
        .map(parse_stack_replacement)
        .collect();
    Item::StackManipulation(params, replacements)
}

fn parse_stack_replacement(target: Pair<Rule>) -> StackReplacement {
    assert_eq!(target.as_rule(), Rule::stack_replacement);
    let inner = target.into_inner().next().unwrap();
    match inner.as_rule() {
        Rule::identifier => StackReplacement::Identifier(inner.as_str().into()),
        Rule::literal => StackReplacement::Literal(parse_literal_u256(inner)),
        Rule::macro_label => {
            StackReplacement::MacroLabel(inner.into_inner().next().unwrap().as_str().into())
        }
        Rule::variable => {
            StackReplacement::MacroVar(inner.into_inner().next().unwrap().as_str().into())
        }
        Rule::constant => {
            StackReplacement::Constant(inner.into_inner().next().unwrap().as_str().into())
        }
        _ => panic!("Unexpected {:?}", inner.as_rule()),
    }
}

fn parse_push_target(target: Pair<Rule>) -> PushTarget {
    assert_eq!(target.as_rule(), Rule::push_target);
    let inner = target.into_inner().next().unwrap();
    match inner.as_rule() {
        Rule::literal => PushTarget::Literal(parse_literal_u256(inner)),
        Rule::identifier => PushTarget::Label(inner.as_str().into()),
        Rule::macro_label => {
            PushTarget::MacroLabel(inner.into_inner().next().unwrap().as_str().into())
        }
        Rule::variable => PushTarget::MacroVar(inner.into_inner().next().unwrap().as_str().into()),
        Rule::constant => PushTarget::Constant(inner.into_inner().next().unwrap().as_str().into()),
        _ => panic!("Unexpected {:?}", inner.as_rule()),
    }
}

fn parse_literal_u8(literal: Pair<Rule>) -> u8 {
    let literal = literal.into_inner().next().unwrap();
    match literal.as_rule() {
        Rule::literal_decimal => {
            u8::from_str(literal.as_str()).expect("Failed to parse literal decimal byte")
        }
        Rule::literal_hex => {
            u8::from_str_radix(&parse_hex(literal), 16).expect("Failed to parse literal hex byte")
        }
        _ => panic!("Unexpected {:?}", literal.as_rule()),
    }
}

fn parse_literal_u256(literal: Pair<Rule>) -> U256 {
    let literal = literal.into_inner().next().unwrap();
    match literal.as_rule() {
        Rule::literal_decimal => {
            U256::from_dec_str(literal.as_str()).expect("Failed to parse literal decimal")
        }
        Rule::literal_hex => {
            U256::from_str_radix(&parse_hex(literal), 16).expect("Failed to parse literal hex")
        }
        _ => panic!("Unexpected {:?}", literal.as_rule()),
    }
}

fn parse_hex(hex: Pair<Rule>) -> String {
    let prefix = &hex.as_str()[..2];
    debug_assert!(prefix == "0x" || prefix == "0X");
    hex.as_str()[2..].to_string()
}<|MERGE_RESOLUTION|>--- conflicted
+++ resolved
@@ -89,11 +89,7 @@
 
 fn parse_repeat(item: Pair<Rule>) -> Item {
     assert_eq!(item.as_rule(), Rule::repeat);
-<<<<<<< HEAD
-    let mut inner = item.into_inner().peekable();
-=======
     let mut inner = item.into_inner();
->>>>>>> d5fbcae3
     let count = parse_literal_u256(inner.next().unwrap());
     Item::Repeat(count, inner.map(parse_item).collect())
 }
