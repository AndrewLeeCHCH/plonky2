--- conflicted
+++ resolved
@@ -212,25 +212,14 @@
     use crate::field::fft::{fft, fft_with_options, ifft};
     use crate::field::field_types::Field;
     use crate::field::goldilocks_field::GoldilocksField;
-<<<<<<< HEAD
+    use crate::polynomial::{PolynomialCoeffs, PolynomialValues};
+    use crate::field::goldilocks_field::GoldilocksField;
     use crate::polynomial::polynomial::{PolynomialCoeffs, PolynomialValues};
-=======
-    use crate::polynomial::{PolynomialCoeffs, PolynomialValues};
->>>>>>> 68e3befc
     use crate::util::{log2_ceil, log2_strict};
 
     #[test]
     fn fft_and_ifft() {
         type F = GoldilocksField;
-<<<<<<< HEAD
-        let degree = 200;
-        let degree_padded = log2_ceil(degree);
-        let mut coefficients = Vec::new();
-        for i in 0..degree {
-            coefficients.push(F::from_canonical_usize(i * 1337 % 100));
-        }
-        let coefficients = PolynomialCoeffs::new_padded(coefficients);
-=======
         let degree = 200usize;
         let degree_padded = degree.next_power_of_two();
 
@@ -242,7 +231,14 @@
             .collect::<Vec<_>>();
         assert_eq!(coeffs.len(), degree_padded);
         let coefficients = PolynomialCoeffs { coeffs };
->>>>>>> 68e3befc
+        type F = GoldilocksField;
+        let degree = 200;
+        let degree_padded = log2_ceil(degree);
+        let mut coefficients = Vec::new();
+        for i in 0..degree {
+            coefficients.push(F::from_canonical_usize(i * 1337 % 100));
+        }
+        let coefficients = PolynomialCoeffs::new_padded(coefficients);
 
         let points = fft(&coefficients);
         assert_eq!(points, evaluate_naive(&coefficients));
