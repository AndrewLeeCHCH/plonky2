--- conflicted
+++ resolved
@@ -14,12 +14,9 @@
 use crate::iop::generator::WitnessGenerator;
 use crate::iop::target::Target;
 use crate::iop::witness::PartialWitness;
-<<<<<<< HEAD
 use crate::plonk::config::{GenericConfig, Hasher};
 use crate::plonk::proof::ProofWithPublicInputs;
-=======
 use crate::plonk::proof::{CompressedProofWithPublicInputs, ProofWithPublicInputs};
->>>>>>> 68e3befc
 use crate::plonk::prover::prove;
 use crate::plonk::verifier::verify;
 use crate::util::marking::MarkedTargets;
@@ -30,12 +27,9 @@
     pub num_wires: usize,
     pub num_routed_wires: usize,
     pub constant_gate_size: usize,
-<<<<<<< HEAD
-=======
     /// Whether to use a dedicated gate for base field arithmetic, rather than using a single gate
     /// for both base field and extension field arithmetic.
     pub use_base_arithmetic_gate: bool,
->>>>>>> 68e3befc
     pub security_bits: usize,
     pub rate_bits: usize,
     /// The number of challenge points to generate, for IOPs that have soundness errors of (roughly)
@@ -66,16 +60,10 @@
     /// A typical recursion config, without zero-knowledge, targeting ~100 bit security.
     pub fn standard_recursion_config() -> Self {
         Self {
-<<<<<<< HEAD
-            num_wires: 143,
-            num_routed_wires: 28,
-            constant_gate_size: 6,
-=======
             num_wires: 135,
             num_routed_wires: 80,
             constant_gate_size: 5,
             use_base_arithmetic_gate: true,
->>>>>>> 68e3befc
             security_bits: 100,
             rate_bits: 3,
             num_challenges: 2,
@@ -89,11 +77,7 @@
         }
     }
 
-<<<<<<< HEAD
-    pub(crate) fn standard_recursion_zk_config() -> Self {
-=======
     pub fn standard_recursion_zk_config() -> Self {
->>>>>>> 68e3befc
         CircuitConfig {
             zero_knowledge: true,
             ..Self::standard_recursion_config()
