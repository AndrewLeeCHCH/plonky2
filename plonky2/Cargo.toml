--- conflicted
+++ resolved
@@ -11,16 +11,12 @@
 default-run = "generate_constants"
 
 [features]
-<<<<<<< HEAD
-default = ["parallel", "rand", "rand_chacha", "gate_testing"]
+default = ["parallel", "rand", "rand_chacha", "timing", "gate_testing"]
 parallel = ["maybe_rayon/parallel"]
 rand = ["dep:rand", "plonky2_field/rand"]
 gate_testing = ["rand"]
 rand_chacha = ["dep:rand_chacha"]
-=======
-default = ["timing"]
 timing = []
->>>>>>> 86c1493d
 
 [dependencies]
 plonky2_field = { path = "../field" }
