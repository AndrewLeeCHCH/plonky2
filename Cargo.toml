[workspace]
<<<<<<< HEAD
members = ["field", "insertion", "plonky2", "starky", "system_zero", "util", "waksman", "ecdsa", "u32", "evm", "maybe_rayon", "merkle-stark"]
=======
members = ["field", "insertion", "plonky2", "starky", "system_zero", "util", "waksman", "ecdsa", "u32", "evm", "maybe_rayon"]
>>>>>>> d5fbcae3

[profile.release]
opt-level = 3
#lto = "fat"
#codegen-units = 1

[profile.bench]
opt-level = 3<|MERGE_RESOLUTION|>--- conflicted
+++ resolved
@@ -1,9 +1,5 @@
 [workspace]
-<<<<<<< HEAD
-members = ["field", "insertion", "plonky2", "starky", "system_zero", "util", "waksman", "ecdsa", "u32", "evm", "maybe_rayon", "merkle-stark"]
-=======
 members = ["field", "insertion", "plonky2", "starky", "system_zero", "util", "waksman", "ecdsa", "u32", "evm", "maybe_rayon"]
->>>>>>> d5fbcae3
 
 [profile.release]
 opt-level = 3
